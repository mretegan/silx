[project]
name = 'silx'
dynamic = ['version',]
license = {file = 'copyright'}
requires-python = '>=3.10'
readme = 'README.rst'
description = 'Silx tool-kit: collection of Python packages to support the development of data assessment, reduction and analysis applications at synchrotron radiation facilities'
authors = [
  { name = 'Data Analysis unit, ISDD, ESRF', email = 'silx@esrf.fr'},
  { name = 'Data automation unit, ISDD, ESRF', email = 'silx@esrf.fr'},
  { name = 'Algorithms & Data Analysis, ExpD, ESRF', email = 'silx@esrf.fr'},
]

<<<<<<< HEAD
# double check classifiers on https://pypi.python.org/pypi?%3Aaction=list_classifiers
=======
>>>>>>> f03156ed
classifiers = ["Development Status :: 5 - Production/Stable",
               "Environment :: Console",
               "Environment :: MacOS X",
               "Environment :: Win32 (MS Windows)",
               "Environment :: X11 Applications :: Qt",
               "Intended Audience :: Education",
               "Intended Audience :: Science/Research",
               "License :: OSI Approved :: MIT License",
               "Natural Language :: English",
               "Operating System :: MacOS",
               "Operating System :: Microsoft :: Windows",
               "Operating System :: POSIX",
               "Programming Language :: Cython",
               "Programming Language :: Python :: 3",
               "Programming Language :: Python :: Implementation :: CPython",
               "Topic :: Scientific/Engineering :: Physics",
               "Topic :: Software Development :: Libraries :: Python Modules",
               ]

dependencies = [
   'numpy>=1.10',
   'packaging',
   'h5py',
   'fabio>0.9',
]

[build-system]
build-backend = 'mesonpy'
requires = [
    'meson-python>=0.11',
    "meson>=1.1",
    'ninja',
    'wheel',
    'oldest-supported-numpy',
    'Cython>=0.29.31',
    'pyproject-metadata>=0.5.0',
<<<<<<< HEAD
    "tomli>=1.0.0; python_version < '3.12'"
]

[project.optional-dependencies]
gui = [ "PySide6" ]
opencl = [ "pyopencl" ]
all = ["PySide6", "pyopencl", "hdf5plugin"]
=======
    "tomli>=1.0.0; python_version < '3.12'",
    'h5py',
    'fabio'
]


[project.optional-dependencies]
full = [ 'pyopencl; platform_machine in "i386, x86_64, AMD64"',  # For silx.opencl
          'Mako',                                                # For pyopencl reduction
          'qtconsole',                                            # For silx.gui.console
          'matplotlib >= 3.1.0',                                 # For silx.gui.plot
          'PyOpenGL',                                            # For silx.gui.plot3d
          'python-dateutil',                                     # For silx.gui.plot
          'scipy',                                               # For silx.math.fit demo, silx.image.sift demo, silx.image.sift.test
          'pooch',                                               # For scipy.datasets.ascent
          'Pillow',                                              # For silx.opencl.image.test
          'pint',                                                # For silx.io.dictdump
          'PySide6 >= 6.4'                                       # PyQt6, PyQt5  # For silx.gui
        ]
test = ['build',                     # To build the project
        'wheel',                     # To build wheels
        'Sphinx',                    # To build the documentation in doc/
        'sphinx-autodoc-typehints',  # For leveraging Python type hints from Sphinx
        'sphinx-design',             # For tabs and grid in documentation
        'pillow',                    # For loading images in documentation generation
        'pydata_sphinx_theme',       # Sphinx theme
        'nbsphinx',                  # For converting ipynb in documentation
        'pandoc',                    # For documentation Qt snapshot updates
        'black[jupyter]',            # Formatting
        'pytest',                    # For testing
        'pytest-xvfb',               # For GUI testing
        'pytest-cov',                # For coverage
        'pytest-mock',
        'hdf5plugin',                # For HDF5 compression filters handling
        'pyinstaller>=6.0.0; sys_platform == "win32"',
        ]
opencl = [ "pyopencl", "Mako" ]
>>>>>>> f03156ed

[project.urls]
homepage = 'http://www.silx.org'
documentation = 'http://www.silx.org/doc/silx/latest/'
source = 'https://github.com/silx-kit/silx'
download = 'https://github.com/silx-kit/silx/releases'
tracker = 'https://github.com/silx-kit/silx/issues'


[project.scripts]
silx = 'silx.__main__:main'


[tool.cibuildwheel]
# Skip 32-bit builds and PyPy
skip = ["*-win32", "*-manylinux_i686", "pp*", "*musllinux*"]


[tool.black]
required-version = 25
target-version = ["py310", "py311", "py312", "py313"]

[tool.pytest.ini_options]
minversion = "6.0"<|MERGE_RESOLUTION|>--- conflicted
+++ resolved
@@ -11,10 +11,6 @@
   { name = 'Algorithms & Data Analysis, ExpD, ESRF', email = 'silx@esrf.fr'},
 ]
 
-<<<<<<< HEAD
-# double check classifiers on https://pypi.python.org/pypi?%3Aaction=list_classifiers
-=======
->>>>>>> f03156ed
 classifiers = ["Development Status :: 5 - Production/Stable",
                "Environment :: Console",
                "Environment :: MacOS X",
@@ -51,15 +47,6 @@
     'oldest-supported-numpy',
     'Cython>=0.29.31',
     'pyproject-metadata>=0.5.0',
-<<<<<<< HEAD
-    "tomli>=1.0.0; python_version < '3.12'"
-]
-
-[project.optional-dependencies]
-gui = [ "PySide6" ]
-opencl = [ "pyopencl" ]
-all = ["PySide6", "pyopencl", "hdf5plugin"]
-=======
     "tomli>=1.0.0; python_version < '3.12'",
     'h5py',
     'fabio'
@@ -97,7 +84,6 @@
         'pyinstaller>=6.0.0; sys_platform == "win32"',
         ]
 opencl = [ "pyopencl", "Mako" ]
->>>>>>> f03156ed
 
 [project.urls]
 homepage = 'http://www.silx.org'
