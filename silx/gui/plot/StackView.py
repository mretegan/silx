# coding: utf-8
# /*##########################################################################
#
# Copyright (c) 2016-2017 European Synchrotron Radiation Facility
#
# Permission is hereby granted, free of charge, to any person obtaining a copy
# of this software and associated documentation files (the "Software"), to deal
# in the Software without restriction, including without limitation the rights
# to use, copy, modify, merge, publish, distribute, sublicense, and/or sell
# copies of the Software, and to permit persons to whom the Software is
# furnished to do so, subject to the following conditions:
#
# The above copyright notice and this permission notice shall be included in
# all copies or substantial portions of the Software.
#
# THE SOFTWARE IS PROVIDED "AS IS", WITHOUT WARRANTY OF ANY KIND, EXPRESS OR
# IMPLIED, INCLUDING BUT NOT LIMITED TO THE WARRANTIES OF MERCHANTABILITY,
# FITNESS FOR A PARTICULAR PURPOSE AND NONINFRINGEMENT. IN NO EVENT SHALL THE
# AUTHORS OR COPYRIGHT HOLDERS BE LIABLE FOR ANY CLAIM, DAMAGES OR OTHER
# LIABILITY, WHETHER IN AN ACTION OF CONTRACT, TORT OR OTHERWISE, ARISING FROM,
# OUT OF OR IN CONNECTION WITH THE SOFTWARE OR THE USE OR OTHER DEALINGS IN
# THE SOFTWARE.
#
# ###########################################################################*/
"""QWidget displaying a 3D volume as a stack of 2D images.

The :class:`StackView` class implements this widget.

Basic usage of :class:`StackView` is through the following methods:

- :meth:`StackView.getColormap`, :meth:`StackView.setColormap` to update the
  default colormap to use and update the currently displayed image.
- :meth:`StackView.setStack` to update the displayed image.

The :class:`StackView` uses :class:`PlotWindow` and also
exposes a subset of the :class:`silx.gui.plot.Plot` API for further control
(plot title, axes labels, ...).

The :class:`StackViewMainWindow` class implements a widget that adds a status
bar displaying the 3D index and the value under the mouse cursor.

Example::

    import numpy
    import sys
    from silx.gui import qt
    from silx.gui.plot.StackView import StackViewMainWindow


    app = qt.QApplication(sys.argv[1:])

    # synthetic data, stack of 100 images of size 200x300
    mystack = numpy.fromfunction(
        lambda i, j, k: numpy.sin(i/15.) + numpy.cos(j/4.) + 2 * numpy.sin(k/6.),
        (100, 200, 300)
    )


    sv = StackViewMainWindow()
    sv.setColormap("jet", autoscale=True)
    sv.setStack(mystack)
    sv.setLabels(["1st dim (0-99)", "2nd dim (0-199)",
                  "3rd dim (0-299)"])
    sv.show()

    app.exec_()

"""

__authors__ = ["P. Knobel", "H. Payno"]
__license__ = "MIT"
__date__ = "04/01/2016"

import numpy

try:
    import h5py
except ImportError:
    h5py = None

from silx.gui import qt
<<<<<<< HEAD
from silx.gui.plot import PlotWindow
from silx.gui.plot.Colors import cursorColorForColormap
from silx.gui.widgets.FrameBrowser import HorizontalSliderWithBrowser
from silx.gui.plot.PlotTools import Profile3DToolBar
from  silx.gui.plot import PlotToolButtons
=======
from . import PlotWindow
from . import PlotActions
from .Colors import cursorColorForColormap
from .PlotTools import LimitsToolBar
from .Profile import Profile3DToolBar
from ..widgets.FrameBrowser import HorizontalSliderWithBrowser

from silx.utils.array_like import DatasetView, ListOfImages


class StackView(qt.QMainWindow):
    """Stack view widget, to display and browse through stack of
    images.

    The profile tool can be switched to "3D" mode, to compute the profile
    on each image of the stack (not only the active image currently displayed)
    and display the result as a slice.

    :param QWidget parent: the Qt parent, or None
    :param backend: The backend to use for the plot.
                    The default is to use matplotlib.
    :type backend: str or :class:`BackendBase.BackendBase`
    :param bool resetzoom: Toggle visibility of reset zoom action.
    :param bool autoScale: Toggle visibility of axes autoscale actions.
    :param bool logScale: Toggle visibility of axes log scale actions.
    :param bool grid: Toggle visibility of grid mode action.
    :param bool colormap: Toggle visibility of colormap action.
    :param bool aspectRatio: Toggle visibility of aspect ratio button.
    :param bool yInverted: Toggle visibility of Y axis direction button.
    :param bool copy: Toggle visibility of copy action.
    :param bool save: Toggle visibility of save action.
    :param bool print_: Toggle visibility of print action.
    :param bool control: True to display an Options button with a sub-menu
                         to show legends, toggle crosshair and pan with arrows.
                         (Default: False)
    :param position: True to display widget with (x, y) mouse position
                     (Default: False).
                     It also supports a list of (name, funct(x, y)->value)
                     to customize the displayed values.
                     See :class:`silx.gui.plot.PlotTools.PositionInfo`.
    :param bool mask: Toggle visibilty of mask action.
    """
    # Qt signals
    valueChanged = qt.Signal(float, float, float)
    """Signals that the data value under the cursor has changed.

    It provides: row, column, data value.
    """
>>>>>>> a46fdac5

    sigPlaneSelectionChanged = qt.Signal(int)
    """Signal emitted when there is a change is perspective/displayed axes.

    It provides the perspective as an integer, with the following meaning:

        - 0: axis Y is the 2nd dimension, axis X is the 3rd dimension
        - 1: axis Y is the 1st dimension, axis X is the 3rd dimension
        - 2: axis Y is the 1st dimension, axis X is the 2nd dimension
    """

    sigStackChanged = qt.Signal(int)
    """Signal emitted when the image stack is changed.
    This happens when a new volume is loaded, or when the current volume
    is transposed (change in perspective).

    The signal provides the size (number of pixels) of the stack.
    This will be 0 if the stack is cleared, else it will be a positive
    integer.
    """

    def __init__(self, parent=None, resetzoom=True, backend=None,
                 autoScale=False, logScale=False, grid=False,
                 colormap=True, aspectRatio=True, yinverted=True,
                 copy=True, save=True, print_=True, control=False,
                 position=None, mask=True):
        qt.QMainWindow.__init__(self, parent)
        self._stack = None
        """Loaded stack of images, as a 3D array or 3D dataset"""
        self.__transposed_view = None
        """View on :attr:`_stack` with the axes sorted, to have
        the orthogonal dimension first"""
        self._perspective = 0
        """Orthogonal dimension (depth) in :attr:`_stack`"""

        self.__imageLegend = '__StackView__image' + str(id(self))
        self.__autoscaleCmap = False
        """Flag to disable/enable colormap auto-scaling
        based on the min/max values of the entire 3D volume"""
        self.__dimensionsLabels = ["Dimension 0", "Dimension 1",
                                   "Dimension 2"]
        """These labels are displayed on the X and Y axes.
        :meth:`setLabels` updates this attribute."""

        central_widget = qt.QWidget(self)

        self._plot = PlotWindow(parent=central_widget, backend=backend,
                                resetzoom=resetzoom, autoScale=autoScale,
                                logScale=logScale, grid=grid,
                                curveStyle=False, colormap=colormap,
                                aspectRatio=aspectRatio, yInverted=yinverted,
                                copy=copy, save=save, print_=print_,
                                control=control, position=position,
                                roi=False, mask=mask)
        self.sigInteractiveModeChanged = self._plot.sigInteractiveModeChanged
        self.sigActiveImageChanged = self._plot.sigActiveImageChanged
        self.sigPlotSignal = self._plot.sigPlotSignal

        self._plot.profile = Profile3DToolBar(parent=self._plot,
                                              plot=self)
        self._plot.addToolBar(self._plot.profile)
        self._plot.setGraphXLabel('Columns')
        self._plot.setGraphYLabel('Rows')
        self._plot.sigPlotSignal.connect(self._imagePlotCB)

        self._browser = HorizontalSliderWithBrowser(central_widget)
        self._browser.valueChanged[int].connect(self.__updateFrameNumber)
        self._browser.setEnabled(False)

        layout = qt.QVBoxLayout()

        planeSelection = PlanesDockWidget(self._plot)
        planeSelection.sigPlaneSelectionChanged.connect(self.__setPerspective)

        self._plot._introduceNewDockWidget(planeSelection)

        layout.addWidget(self._plot)
        layout.addWidget(self._browser)

        central_widget.setLayout(layout)
        self.setCentralWidget(central_widget)

    def _imagePlotCB(self, eventDict):
        """Callback for plot events.

        Emit :attr:`valueChanged` signal, with (x, y, value) tuple of the
        cursor location in the plot."""
        if eventDict['event'] == 'mouseMoved':
            activeImage = self.getActiveImage()
            if activeImage is not None:
                data = activeImage[0]
                height, width = data.shape

                # Get corresponding coordinate in image
                origin = activeImage[4]['origin']
                scale = activeImage[4]['scale']
                if (eventDict['x'] >= origin[0] and
                        eventDict['y'] >= origin[1]):
                    x = int((eventDict['x'] - origin[0]) / scale[0])
                    y = int((eventDict['y'] - origin[1]) / scale[1])

                    if 0 <= x < width and 0 <= y < height:
                        self.valueChanged.emit(float(x), float(y),
                                               data[y][x])

    def __setPerspective(self, perspective):
        """Function called when the browsed/orthogonal dimension changes

        :param perspective: the new browsed dimension
        """
        if perspective == self._perspective:
            return
        else:
            if perspective > 2 or perspective < 0:
                raise ValueError("Can't set perspective")

            self._perspective = perspective
            self.__createTransposedView()
            self.__updateFrameNumber(self._browser.value())
            self._plot.resetZoom()
            self.__updatePlotLabels()

            self.sigPlaneSelectionChanged.emit(perspective)
            self.sigStackChanged.emit(self._stack.size if
                                      self._stack is not None else 0)

    def __updatePlotLabels(self):
        """Update plot axes labels depending on perspective"""
        y, x = (1, 2) if self._perspective == 0 else \
            (0, 2) if self._perspective == 1 else (0, 1)
        self.setGraphXLabel(self.__dimensionsLabels[x])
        self.setGraphYLabel(self.__dimensionsLabels[y])

    def __createTransposedView(self):
        """Create the new view on the stack depending on the perspective
        (set orthogonal axis browsed on the viewer as first dimension)
        """
        assert self._stack is not None
        assert 0 <= self._perspective < 3
        if isinstance(self._stack, numpy.ndarray):
            if self._perspective == 0:
                self.__transposed_view = self._stack
            if self._perspective == 1:
                self.__transposed_view = numpy.rollaxis(self._stack, 1)
            if self._perspective == 2:
                self.__transposed_view = numpy.rollaxis(self._stack, 2)
        elif h5py is not None and isinstance(self._stack, h5py.Dataset) or \
                isinstance(self._stack, DatasetView):
            if self._perspective == 0:
                self.__transposed_view = self._stack
            if self._perspective == 1:
                self.__transposed_view = DatasetView(self._stack,
                                                     transposition=(1, 0, 2))
            if self._perspective == 2:
                self.__transposed_view = DatasetView(self._stack,
                                                     transposition=(2, 0, 1))
        elif isinstance(self._stack, ListOfImages):
            if self._perspective == 0:
                self.__transposed_view = self._stack
            if self._perspective == 1:
                self.__transposed_view = ListOfImages(self._stack.images,
                                                      transposition=(1, 0, 2))
            if self._perspective == 2:
                self.__transposed_view = ListOfImages(self._stack.images,
                                                      transposition=(2, 0, 1))

        self._browser.setRange(0, self.__transposed_view.shape[0] - 1)
        self._browser.setValue(0)

    def __updateFrameNumber(self, index):
        """Update the current image displayed

        :param index: index of the image to display
        """
        assert self.__transposed_view is not None
        self._plot.addImage(self.__transposed_view[index, :, :],
                            legend=self.__imageLegend,
                            resetzoom=False)

    # public API
    def setStack(self, stack, origin=(0, 0), scale=(1., 1.),
                 perspective=0, reset=True):
        """Set the stack of images to display.

        :param stack: A 3D array representing the image or None to clear plot.
        :type stack: 3D numpy.ndarray, or 3D h5py.Dataset, or list/tuple of 2D
            numpy arrays, or None.
        :param origin: The (x, y) position of the origin of the image.
                       Default: (0, 0).
                       The origin is the lower left corner of the image when
                       the Y axis is not inverted.
        :type origin: Tuple of 2 floats: (origin x, origin y).
        :param scale: The scale factor to apply to the image on X and Y axes.
                      Default: (1, 1).
                      It is the size of a pixel in the coordinates of the axes.
                      Scales must be positive numbers.
        :type scale: Tuple of 2 floats: (scale x, scale y).
        :param int perspective: Dimension for the image index: 0, 1 or 2.
            By default, the dimension for the image index is the first
            dimension of the 3D stack (``perspective=0``). You can also choose
            to consider the second (``perspective=1``) or the third
            (``perspective=2``) dimensions as the image index.
        :param bool reset: Whether to reset zoom or not.
        """
        assert len(origin) == 2
        assert len(scale) == 2
        assert scale[0] > 0
        assert scale[1] > 0

        if stack is None:
            self.clear()
            self.sigStackChanged.emit(0)
            return

        # stack as list of 2D arrays: must be converted into an array_like
        if not isinstance(stack, numpy.ndarray):
            if h5py is None or not isinstance(stack, h5py.Dataset):
                try:
                    assert hasattr(stack, "__len__")
                    for img in stack:
                        assert hasattr(img, "shape")
                        assert len(img.shape) == 2
                except AssertionError:
                    raise ValueError(
                        "Stack must be a 3D array/dataset or a list of " +
                        "2D arrays.")
                stack = ListOfImages(stack)

        assert len(stack.shape) == 3, "data must be 3D"

        self._stack = stack
        self.__createTransposedView()

        # This call to setColormap redefines the meaning of autoscale
        # for 3D volume: take global min/max rather than frame min/max
        if self.__autoscaleCmap:
            self.setColormap(autoscale=True)

        # init plot
        self._plot.addImage(self.__transposed_view[0, :, :],
                            legend=self.__imageLegend,
                            origin=origin, scale=scale,
                            colormap=self.getColormap())
        self._plot.setActiveImage(self.__imageLegend)
        self.__updatePlotLabels()

        if reset:
            self._plot.resetZoom()

        # enable and init browser
        self._browser.setEnabled(True)

        if perspective != self._perspective:
            self.__setPerspective(perspective)

        self.sigStackChanged.emit(stack.size)

    def getStack(self, copy=True, returnNumpyArray=False):
        """Get the stack of images, as a 3D array or dataset.

        The first index of the returned stack is always the image
        index. If the perspective has been changed in the widget since the
        data was first loaded, this will be reflected in the order of the
        dimensions of the returned object.

        The output has the form: [data, params]
        where params is a dictionary containing display parameters.

        :param bool copy: If True (default), then the object is copied
            and returned as a numpy array.
            Else, a reference to original data is returned, if possible.
            If the original data is not a numpy array and parameter
            returnNumpyArray is True, a copy will be made anyway.
        :param bool returnNumpyArray: If True, the returned object is
            guaranteed to be a numpy array.
        :return: Stack of images and parameters.
        :rtype: (numpy.ndarray, dict)
        """
        if self.getActiveImage() is None:
            return None
        _img, _legend, _info, _pixmap, params = self.getActiveImage()
        if returnNumpyArray or copy:
            return numpy.array(self.__transposed_view, copy=copy), params
        return self.__transposed_view, params

    def getActiveImage(self, just_legend=False):
        """Returns the currently active image.

        It returns None in case of not having an active image.

        Default output has the form: [data, legend, info, pixmap, params]
        where params is a dictionary containing image parameters.

        :param bool just_legend: True to get the legend of the image,
            False (the default) to get the image data and info.
        :return: legend of active image or [data, legend, info, pixmap, params]
        :rtype: str or list
        """
        return self._plot.getActiveImage(just_legend=just_legend)

    def clear(self):
        """Clear the widget:

         - clear the plot
         - clear the loaded data volume
        """
        self._stack = None
        self.__transposed_view = None
        self._perspective = 0
        self._browser.setEnabled(False)
        self._plot.clear()

    def resetZoom(self):
        """Reset the plot limits to the bounds of the data and redraw the plot.
        """
        self._plot.resetZoom()

    def getGraphTitle(self):
        """Return the plot main title as a str."""
        return self._plot.getGraphTitle()

    def setGraphTitle(self, title=""):
        """Set the plot main title.

        :param str title: Main title of the plot (default: '')
        """
        return self._plot.setGraphTitle(title)

    def setLabels(self, labels=None):
        """Set the labels to be displayed on the plot axes.

        You must provide a sequence of 3 strings, corresponding to the 3
        dimensions of the original data volume.
        The proper label will automatically be selected for each plot axis
        when the volume is rotated (when different axes are selected as the
        X and Y axes).

        :param list(str) labels: 3 labels corresponding to the 3 dimensions
             of the data volumes.
        """
        if labels is None:
            labels = ["Dimension 0", "Dimension 1", "Dimension 2"]
        self.__dimensionsLabels = labels
        self.__updatePlotLabels()

    def getGraphXLabel(self):
        """Return the current horizontal axis label as a str."""
        return self._plot.getGraphXLabel()

    def setGraphXLabel(self, label=None):
        """Set the plot horizontal axis label.

        :param str label: The horizontal axis label
        """
        if label is None:
            label = self.__dimensionsLabels[1 if self._perspective == 2 else 2]
        self._plot.setGraphXLabel(label)

    def getGraphYLabel(self, axis='left'):
        """Return the current vertical axis label as a str.

        :param str axis: The Y axis for which to get the label (left or right)
        """
        return self._plot.getGraphYLabel(axis)

    def setGraphYLabel(self, label=None, axis='left'):
        """Set the vertical axis label on the plot.

        :param str label: The Y axis label
        :param str axis: The Y axis for which to set the label (left or right)
        """
        if label is None:
            label = self.__dimensionsLabels[1 if self._perspective == 0 else 0]
        self._plot.setGraphYLabel(label, axis)

    def setYAxisInverted(self, flag=True):
        """Set the Y axis orientation.

        :param bool flag: True for Y axis going from top to bottom,
                          False for Y axis going from bottom to top
        """
        self._plot.setYAxisInverted(flag)

    def isYAxisInverted(self):
        """Return True if Y axis goes from top to bottom, False otherwise."""
        return self._backend.isYAxisInverted()

    def getSupportedColormaps(self):
        """Get the supported colormap names as a tuple of str.

        The list should at least contain and start by:
        ('gray', 'reversed gray', 'temperature', 'red', 'green', 'blue')
        """
        return self._plot.getSupportedColormaps()

    def getColormap(self):
        """Get the current colormap description.

        :return: A description of the current colormap.
                 See :meth:`setColormap` for details.
        :rtype: dict
        """
        # default colormap used by addImage
        return self._plot.getDefaultColormap()

    def setColormap(self, colormap=None, normalization=None,
                    autoscale=None, vmin=None, vmax=None, colors=None):
        """Set the colormap and update active image.

        Parameters that are not provided are taken from the current colormap.

        The colormap parameter can also be a dict with the following keys:

        - *name*: string. The colormap to use:
          'gray', 'reversed gray', 'temperature', 'red', 'green', 'blue'.
        - *normalization*: string. The mapping to use for the colormap:
          either 'linear' or 'log'.
        - *autoscale*: bool. Whether to use autoscale (True) or range
          provided by keys
          'vmin' and 'vmax' (False).
        - *vmin*: float. The minimum value of the range to use if 'autoscale'
          is False.
        - *vmax*: float. The maximum value of the range to use if 'autoscale'
          is False.
        - *colors*: optional. Nx3 or Nx4 array of float in [0, 1] or uint8.
                    List of RGB or RGBA colors to use (only if name is None)

        :param colormap: Name of the colormap in
            'gray', 'reversed gray', 'temperature', 'red', 'green', 'blue'.
            Or the description of the colormap as a dict.
        :type colormap: dict or str.
        :param str normalization: Colormap mapping: 'linear' or 'log'.
        :param bool autoscale: Whether to use autoscale or [vmin, vmax] range.
            Default value of autoscale is True if data is a numpy array,
            False if data is a h5py dataset.
        :param float vmin: The minimum value of the range to use if
                           'autoscale' is False.
        :param float vmax: The maximum value of the range to use if
                           'autoscale' is False.
        :param numpy.ndarray colors: Only used if name is None.
            Custom colormap colors as Nx3 or Nx4 RGB or RGBA arrays
        """
        cmapDict = self.getColormap()

        if isinstance(colormap, dict):
            # Support colormap parameter as a dict
            errmsg = "If colormap is provided as a dict, all other parameters"
            errmsg += " must not be specified when calling setColormap"
            assert normalization is None, errmsg
            assert autoscale is None, errmsg
            assert vmin is None, errmsg
            assert vmax is None, errmsg
            assert colors is None, errmsg
            cmapDict.update(colormap)

        else:
            if colormap is not None:
                cmapDict['name'] = colormap
            if normalization is not None:
                cmapDict['normalization'] = normalization
            if colors is not None:
                cmapDict['colors'] = colors

            # Default meaning of autoscale is to reset min and max
            # each time a new image is added to the plot.
            # We want to use min and max of global volume,
            # and not change them when browsing slides
            cmapDict['autoscale'] = False

            if autoscale is None:
                # set default
                autoscale = False
                # TODO: assess cost of computing min/max for large 3D array
                # if isinstance(self._stack, numpy.ndarray):
                #     autoscale = True
                # else:                    # h5py.Dataset
                #     autoscale = False
            elif autoscale and isinstance(self._stack, h5py.Dataset):
                # h5py dataset has no min()/max() methods
                raise RuntimeError(
                        "Cannot auto-scale colormap for a h5py dataset")
            else:
                autoscale = autoscale
            self.__autoscaleCmap = autoscale
            if autoscale and (self._stack is not None):
                cmapDict['vmin'] = self._stack.min()
                cmapDict['vmax'] = self._stack.max()
            else:
                if vmin is not None:
                    cmapDict['vmin'] = vmin
                if vmax is not None:
                    cmapDict['vmax'] = vmax

        cursorColor = cursorColorForColormap(cmapDict['name'])
        self._plot.setInteractiveMode('zoom', color=cursorColor)

        self._plot.setDefaultColormap(cmapDict)

        # Refresh image with new colormap
        activeImage = self._plot.getActiveImage()
        if activeImage is not None:
            data, legend, info, _pixmap = activeImage[0:4]
            self._plot.addImage(data, legend=legend, info=info,
                                colormap=self.getColormap(),
                                resetzoom=False)

    def isKeepDataAspectRatio(self):
        """Returns whether the plot is keeping data aspect ratio or not."""
        return self._plot.isKeepDataAspectRatio()

    def setKeepDataAspectRatio(self, flag=True):
        """Set whether the plot keeps data aspect ratio or not.

        :param bool flag: True to respect data aspect ratio
        """
        self._plot.setKeepDataAspectRatio(flag)

    # kind of internal, but needed by Profile
    def remove(self, legend=None,
               kind=('curve', 'image', 'item', 'marker')):
        """See :meth:`Plot.Plot.remove`"""
        self._plot.remove(legend, kind)

    def setInteractiveMode(self, *args, **kwargs):
        """
        See :meth:`Plot.Plot.setInteractiveMode`
        """
        self._plot.setInteractiveMode(*args, **kwargs)

    def addItem(self, *args, **kwargs):
        """
        See :meth:`Plot.Plot.addItem`
        """
        self._plot.addItem(*args, **kwargs)


class PlanesDockWidget(qt.QDockWidget):
    """Dock widget for the plane/perspective selection

    :param parent: the parent QWidget
    """
    sigPlaneSelectionChanged = qt.Signal(int)

    def __init__(self, parent):
        super(PlanesDockWidget, self).__init__(parent)

        self.planeGB = qt.QGroupBox(self)
        self.planeGB.setSizePolicy(qt.QSizePolicy.Minimum, qt.QSizePolicy.Minimum)
        self.planeGBLayout = qt.QBoxLayout(qt.QBoxLayout.LeftToRight)
        self.planeGB.setLayout(self.planeGBLayout)
        spacer = qt.QSpacerItem(20, 20,
                                qt.QSizePolicy.Expanding,
                                qt.QSizePolicy.Expanding)

        self._qrbDim0Dim1 = qt.QRadioButton('Dim0-'
                                            'Dim1', self.planeGB)
        self._qrbDim1Dim2 = qt.QRadioButton('Dim1-Dim2', self.planeGB)
        self._qrbDim0Dim2 = qt.QRadioButton('Dim0-Dim2', self.planeGB)
        self._qrbDim1Dim2.setChecked(True)

        self._qrbDim1Dim2.toggled.connect(self.__planeSelectionChanged)
        self._qrbDim0Dim1.toggled.connect(self.__planeSelectionChanged)
        self._qrbDim0Dim2.toggled.connect(self.__planeSelectionChanged)

        self.planeGBLayout.addWidget(self._qrbDim0Dim1)
        self.planeGBLayout.addWidget(self._qrbDim1Dim2)
        self.planeGBLayout.addWidget(self._qrbDim0Dim2)
        self.planeGBLayout.addItem(spacer)
        self.planeGBLayout.setContentsMargins(0, 0, 0, 0)

        self.setWidget(self.planeGB)
        self.layout().setContentsMargins(0, 0, 0, 0)

        self.setWindowTitle('Image axes')

        self.setFeatures(qt.QDockWidget.DockWidgetMovable)
                         #| qt.QDockWidget.DockWidgetFloatable)

        self.dockLocationChanged.connect(self.__updateLayoutDirection)

    def __updateLayoutDirection(self, dockWidgetArea):
        """Update layout orientation if the dock widget is dragged to a
        different area.

        :param Qt.DockWidgetArea dockWidgetArea: Current dock widget location
            (left, right, top, bottom)
        """
        if dockWidgetArea in [qt.Qt.TopDockWidgetArea,
                              qt.Qt.BottomDockWidgetArea]:
            self.planeGBLayout.setDirection(qt.QBoxLayout.LeftToRight)
        elif dockWidgetArea in [qt.Qt.LeftDockWidgetArea,
                                qt.Qt.RightDockWidgetArea]:
            self.planeGBLayout.setDirection(qt.QBoxLayout.TopToBottom)

    def __planeSelectionChanged(self):
        """Callback function when the radio buttons change
        """
        self.sigPlaneSelectionChanged.emit(self.getPerspective())

    def getPerspective(self):
        """Return the dimension number orthogonal to the slice plane,
        following the convention:

          - slice plane Dim1-Dim2: perspective 0
          - slice plane Dim0-Dim2: perspective 1
          - slice plane Dim0-Dim1: perspective 2
        """
        if self._qrbDim1Dim2.isChecked():
            return 0
        if self._qrbDim0Dim2.isChecked():
            return 1
        if self._qrbDim0Dim1.isChecked():
            return 2

        raise RuntimeError('No plane selected')


class StackViewMainWindow(StackView):
    """This class is a :class:`StackView` with a menu, an additional toolbar
    to set the plot limits, and a status bar to display the value and 3D
    index of the data samples hovered by the mouse cursor.

    :param QWidget parent: Parent widget, or None
    """
    def __init__(self, parent=None):
        self._dataInfo = None
        super(StackViewMainWindow, self).__init__(parent)
        self.setWindowFlags(qt.Qt.Window)

        # Add toolbars and status bar
        self.addToolBar(qt.Qt.BottomToolBarArea,
                        LimitsToolBar(plot=self._plot))

        self.statusBar()

        menu = self.menuBar().addMenu('File')
        menu.addAction(self._plot.saveAction)
        menu.addAction(self._plot.printAction)
        menu.addSeparator()
        action = menu.addAction('Quit')
        action.triggered[bool].connect(qt.QApplication.instance().quit)

        menu = self.menuBar().addMenu('Edit')
        menu.addAction(self._plot.copyAction)
        menu.addSeparator()
        menu.addAction(self._plot.resetZoomAction)
        menu.addAction(self._plot.colormapAction)
        menu.addAction(PlotActions.KeepAspectRatioAction(self._plot, self))
        menu.addAction(PlotActions.YAxisInvertedAction(self._plot, self))

        menu = self.menuBar().addMenu('Profile')
        menu.addAction(self._plot.profile.browseAction)
        menu.addAction(self._plot.profile.hLineAction)
        menu.addAction(self._plot.profile.vLineAction)
        menu.addAction(self._plot.profile.lineAction)
        menu.addAction(self._plot.profile.clearAction)
        menu.addAction(self._plot.profile.profile3d)

        # Connect to StackView's signal
        self.valueChanged.connect(self._statusBarSlot)

    def _statusBarSlot(self, row, column, value):
        """Update status bar with coordinates/value from plots."""
        img_idx = self._browser.value()

        if self._perspective == 0:
            dim0, dim1, dim2 = img_idx, int(column), int(row)
        elif self._perspective == 1:
            dim0, dim1, dim2 = int(column), img_idx, int(row)
        elif self._perspective == 2:
            dim0, dim1, dim2 = int(column), int(row), img_idx

        msg = 'Position: (%d, %d, %d)' % (dim0, dim1, dim2)
        msg += ', Value: %g' % value
        if self._dataInfo is not None:
            msg = self._dataInfo + ', ' + msg

        self.statusBar().showMessage(msg)

    def setStack(self, stack, *args, **kwargs):
        """Set the displayed stack.

        See :meth:`StackView.setStack` for details.
        """
        if hasattr(stack, 'dtype') and hasattr(stack, 'shape'):
            assert len(stack.shape) == 3
            nimages, height, width = stack.shape
            self._dataInfo = 'Data: %dx%dx%d (%s)' % (nimages, height, width,
                                                      str(stack.dtype))
            self.statusBar().showMessage(self._dataInfo)
        else:
            self._dataInfo = None

        # Set the new stack in StackView widget
        super(StackViewMainWindow, self).setStack(stack, *args, **kwargs)
        self.setStatusBar(None)<|MERGE_RESOLUTION|>--- conflicted
+++ resolved
@@ -79,15 +79,9 @@
     h5py = None
 
 from silx.gui import qt
-<<<<<<< HEAD
-from silx.gui.plot import PlotWindow
-from silx.gui.plot.Colors import cursorColorForColormap
-from silx.gui.widgets.FrameBrowser import HorizontalSliderWithBrowser
-from silx.gui.plot.PlotTools import Profile3DToolBar
-from  silx.gui.plot import PlotToolButtons
-=======
 from . import PlotWindow
 from . import PlotActions
+from . import PlotToolButtons
 from .Colors import cursorColorForColormap
 from .PlotTools import LimitsToolBar
 from .Profile import Profile3DToolBar
@@ -134,7 +128,6 @@
 
     It provides: row, column, data value.
     """
->>>>>>> a46fdac5
 
     sigPlaneSelectionChanged = qt.Signal(int)
     """Signal emitted when there is a change is perspective/displayed axes.
@@ -791,7 +784,9 @@
         menu.addAction(self._plot.profile.vLineAction)
         menu.addAction(self._plot.profile.lineAction)
         menu.addAction(self._plot.profile.clearAction)
-        menu.addAction(self._plot.profile.profile3d)
+
+        self._plot.profile.profile3dAction.computeProfileIn2D()
+        menu.addMenu(self._plot.profile.profile3dAction.menu())
 
         # Connect to StackView's signal
         self.valueChanged.connect(self._statusBarSlot)
