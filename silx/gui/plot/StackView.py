--- conflicted
+++ resolved
@@ -459,9 +459,6 @@
         # enable and init browser
         self._browser.setEnabled(True)
 
-<<<<<<< HEAD
-        self.sigStackChanged.emit(stack.size)
-=======
         if perspective != self._perspective:
             self.__planeSelection.setPerspective(perspective)
             # this causes self.__setPerspective to be called, which emits
@@ -469,7 +466,6 @@
 
         else:
             self.sigStackChanged.emit(stack.size)
->>>>>>> 4ceb3395
 
     def getStack(self, copy=True, returnNumpyArray=False):
         """Get the original stack, as a 3D array or dataset.
@@ -898,7 +894,6 @@
         """
         self.sigPlaneSelectionChanged.emit(idx)
 
-<<<<<<< HEAD
     def _setCBChoices(self, first_stack_dimension):
         self.qcbAxisSelection.clear()
 
@@ -925,18 +920,6 @@
             last 3 dimensions of an n-D array.
         """
         self._setCBChoices(first_stack_dim)
-=======
-    def setPerspective(self, perspective):
-        """Update the combobox selection.
-
-          - slice plane Dim1-Dim2: perspective 0
-          - slice plane Dim0-Dim2: perspective 1
-          - slice plane Dim0-Dim1: perspective 2
-
-        :param perspective: Orthogonal dimension number (0, 1, or 2)
-        """
-        self.qcbAxisSelection.setCurrentIndex(perspective)
->>>>>>> 4ceb3395
 
 
 class StackViewMainWindow(StackView):
