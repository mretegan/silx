# coding: utf-8
# /*##########################################################################
#
# Copyright (c) 2015-2016 European Synchrotron Radiation Facility
#
# Permission is hereby granted, free of charge, to any person obtaining a copy
# of this software and associated documentation files (the "Software"), to deal
# in the Software without restriction, including without limitation the rights
# to use, copy, modify, merge, publish, distribute, sublicense, and/or sell
# copies of the Software, and to permit persons to whom the Software is
# furnished to do so, subject to the following conditions:
#
# The above copyright notice and this permission notice shall be included in
# all copies or substantial portions of the Software.
#
# THE SOFTWARE IS PROVIDED "AS IS", WITHOUT WARRANTY OF ANY KIND, EXPRESS OR
# IMPLIED, INCLUDING BUT NOT LIMITED TO THE WARRANTIES OF MERCHANTABILITY,
# FITNESS FOR A PARTICULAR PURPOSE AND NONINFRINGEMENT. IN NO EVENT SHALL THE
# AUTHORS OR COPYRIGHT HOLDERS BE LIABLE FOR ANY CLAIM, DAMAGES OR OTHER
# LIABILITY, WHETHER IN AN ACTION OF CONTRACT, TORT OR OTHERWISE, ARISING FROM,
# OUT OF OR IN CONNECTION WITH THE SOFTWARE OR THE USE OR OTHER DEALINGS IN
# THE SOFTWARE.
#
# ###########################################################################*/

__authors__ = ["T. Vincent"]
__license__ = "MIT"
<<<<<<< HEAD
__date__ = "18/07/2016"
=======
__date__ = "24/08/2016"
>>>>>>> e9f2a6c5

from numpy.distutils.misc_util import Configuration


def configuration(parent_package='', top_path=None):
    config = Configuration('silx', parent_package, top_path)
    config.add_subpackage('gui')
    config.add_subpackage('io')
    config.add_subpackage('math')
    config.add_subpackage('image')
    config.add_subpackage('opencl')
    config.add_subpackage('resources')
    config.add_subpackage('test')
    config.add_subpackage('third_party')
    config.add_subpackage('utils')

    return config


if __name__ == "__main__":
    from numpy.distutils.core import setup

    setup(configuration=configuration)<|MERGE_RESOLUTION|>--- conflicted
+++ resolved
@@ -25,11 +25,7 @@
 
 __authors__ = ["T. Vincent"]
 __license__ = "MIT"
-<<<<<<< HEAD
-__date__ = "18/07/2016"
-=======
-__date__ = "24/08/2016"
->>>>>>> e9f2a6c5
+__date__ = "31/08/2016"
 
 from numpy.distutils.misc_util import Configuration
 
