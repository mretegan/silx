--- conflicted
+++ resolved
@@ -94,14 +94,9 @@
     The created numpy array is using a copy of the QImage data.
 
     :param QImage image: The QImage to convert.
-<<<<<<< HEAD
     :return: Image array of uint8 of shape:
         - (height, width) for grayscale images
         - (height, width, channels (3 or 4)) for RGB and RGBA images
-=======
-    :return: The image array of RGB or RGBA channels of shape
-        (height, width, channels (3 or 4))
->>>>>>> ea03f175
     """
     supportedFormats = (
         qt.QImage.Format_Grayscale8,
